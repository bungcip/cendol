[package]
name = "cendol"
version = "0.1.0"
edition = "2024"

[dependencies]
cranelift = "0.124"
cranelift-codegen = "0.124"
cranelift-module = "0.124"
cranelift-jit = "0.124"
cranelift-native = "0.124"
thiserror = "1.0.61"
cranelift-object = "0.124"
<<<<<<< HEAD
chrono = "0.4.38"
target-lexicon = "0.13.3"
=======
target-lexicon = "0.13.3"
clap = { version = "4.5.49", features = ["derive"] }
>>>>>>> df47fa28
<|MERGE_RESOLUTION|>--- conflicted
+++ resolved
@@ -11,10 +11,6 @@
 cranelift-native = "0.124"
 thiserror = "1.0.61"
 cranelift-object = "0.124"
-<<<<<<< HEAD
 chrono = "0.4.38"
 target-lexicon = "0.13.3"
-=======
-target-lexicon = "0.13.3"
-clap = { version = "4.5.49", features = ["derive"] }
->>>>>>> df47fa28
+clap = { version = "4.5.49", features = ["derive"] }