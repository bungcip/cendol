--- conflicted
+++ resolved
@@ -898,9 +898,6 @@
                                     if let Some(stack_slot) = self.cranelift_stack_slots.get(local_id) {
                                         builder.ins().stack_store(value, *stack_slot, 0);
                                     } else {
-<<<<<<< HEAD
-                                        return Err(format!("Stack slot not found for local {}", local_id.get()).into());
-=======
                                         // This local doesn't have a stack slot (likely a void type)
                                         // Check if it's actually a void type to provide a better warning
                                         if let Some(local) = self.locals.get(local_id)
@@ -909,7 +906,6 @@
                                         {
                                             eprintln!("Warning: Stack slot not found for local {}", local_id.get());
                                         }
->>>>>>> b3c468f2
                                     }
                                 }
                                 _ => {
