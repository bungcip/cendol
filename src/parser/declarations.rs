//! Declaration parsing module
//!
//! This module handles all declaration parsing logic, including type specifiers,
//! declarators, initializers, and top-level constructs like function definitions
//! and translation units.

use crate::ast::*;
use crate::diagnostic::ParseError;
use crate::lexer::{Token, TokenKind};
use crate::parser::declaration_core::parse_declaration_specifiers;
use crate::parser::utils::ParserExt;
use crate::source_manager::{SourceLoc, SourceSpan};
use log::debug;
use symbol_table::GlobalSymbol as Symbol;
use thin_vec::ThinVec;

use super::Parser;

/// Parse a declaration
pub fn parse_declaration(parser: &mut Parser) -> Result<NodeRef, ParseError> {
    let trx = parser.start_transaction();
    let start_span = trx.parser.current_token()?.location.start;

    debug!(
        "parse_declaration: starting at position {}, token {:?}",
        trx.parser.current_idx,
        trx.parser.current_token_kind()
    );

    // Check for _Static_assert (C11)
    if let Some(token) = trx.parser.accept(TokenKind::StaticAssert) {
        return parse_static_assert(trx.parser, token);
    }

    // Try to parse declaration specifiers
    let specifiers = match parse_declaration_specifiers(trx.parser) {
        Ok(specifiers) => {
            debug!(
                "parse_declaration: parsed {} specifiers, current token {:?}",
                specifiers.len(),
                trx.parser.current_token_kind()
            );
            debug!(
                "parse_declaration: current token after specifiers: {:?}",
                trx.parser.current_token_kind()
            );
            if let Some(last_specifier) = specifiers.last() {
                debug!(
                    "parse_declaration: last specifier type: {:?}",
                    match last_specifier {
                        DeclSpecifier::TypeSpecifier(ts) => std::mem::discriminant(ts),
                        _ => std::mem::discriminant(&TypeSpecifier::Void),
                    }
                );
            }
            specifiers
        }
        Err(e) => {
            return Err(e);
        }
    };

    // Special handling for struct/union/enum declarations
    // Check if any specifier is a struct/union/enum specifier (definition or forward declaration)
    let has_record_enum_type = specifiers.iter().any(|s| {
        matches!(
            s,
            DeclSpecifier::TypeSpecifier(TypeSpecifier::Record(_, _, _) | TypeSpecifier::Enum(_, _))
        )
    });
    let has_storage_class = specifiers.iter().any(|s| matches!(s, DeclSpecifier::StorageClass(_)));
    let is_record_enum_specifier = has_record_enum_type && !has_storage_class;

    // If we have a struct/union/enum specifier, we need to check if there are declarators following
    // The logic should be:
    // - If next token is semicolon: treat as record/enum declaration (definition or forward)
    // - If next token is declarator-starting token: continue with normal declaration parsing
    if is_record_enum_specifier {
        if let Some(semi) = trx.parser.accept(TokenKind::Semicolon) {
            // This is either:
            // 1. A pure struct/union/enum definition like "struct foo { ... };" or "enum E { ... };"
            // 2. A forward struct/union/enum declaration like "struct foo;" or "enum E;"
            // In both cases, consume the semicolon and create declaration with no declarators
            let declaration_data = DeclarationData {
                specifiers,
                init_declarators: ThinVec::new(),
            };

            let end_span = semi.location.end;
            let span = SourceSpan::new(start_span, end_span);

            let node = trx.parser.push_node(NodeKind::Declaration(declaration_data), span);
            debug!(
                "parse_declaration: successfully parsed record/enum declaration, node_id={}",
                node.get()
            );
            trx.commit();
            return Ok(node);
        } else {
            // This is a record/enum specifier with declarators
            // Continue with normal declaration parsing (e.g., "struct foo { ... } var;")
            debug!("parse_declaration: record/enum specifier with declarators, continuing with normal parsing");
        }
    }

    // For all other cases, check if we have declarators
    let has_declarators = if trx.parser.is_token(TokenKind::Semicolon) {
        // Definitely no declarators
        false
    } else {
        // Check if we have a declarator-starting token
        // This includes: identifier, star, or left paren
        matches!(
            trx.parser.current_token_kind(),
            Some(TokenKind::Identifier(_)) | Some(TokenKind::Star) | Some(TokenKind::LeftParen)
        )
    };
    debug!("parse_declaration: has_declarators = {}", has_declarators);

    // If no declarators and this is not a record/enum definition, it's an error
    if !has_declarators {
        // Check if this looks like a record/enum definition
        // by looking at the last parsed specifier
        if let Some(DeclSpecifier::TypeSpecifier(ts)) = specifiers.last() {
            match ts {
                TypeSpecifier::Record(_, _, _) => {
                    return Err(ParseError::SyntaxError {
                        message: "Expected ';' after struct/union definition".to_string(),
                        location: trx.parser.current_token()?.location,
                    });
                }
                TypeSpecifier::Enum(_, _) => {
                    return Err(ParseError::SyntaxError {
                        message: "Expected ';' after enum definition".to_string(),
                        location: trx.parser.current_token()?.location,
                    });
                }
                _ => {
                    // Not a record/enum definition, this is likely an error
                    // But let's rollback and let the statement parser handle it
                    return Err(ParseError::SyntaxError {
                        message: "Expected declarator or identifier after type specifier".to_string(),
                        location: trx.parser.current_token()?.location,
                    });
                }
            }
        } else {
            // No specifiers at all - this shouldn't happen
            return Err(ParseError::SyntaxError {
                message: "Expected type specifiers".to_string(),
                location: trx.parser.current_token()?.location,
            });
        }
    }

    // Parse init declarators
    let mut init_declarators = ThinVec::new();

    loop {
        let declarator_start_idx = trx.parser.current_idx;
        debug!(
            "parse_declaration: parsing declarator at position {}, token {:?}",
            declarator_start_idx,
            trx.parser.current_token_kind()
        );

        let declarator = match super::declarator::parse_declarator(trx.parser, None) {
            Ok(declarator) => {
                debug!(
                    "parse_declaration: parsed declarator, current token {:?}",
                    trx.parser.current_token_kind()
                );
                declarator
            }
            Err(e) => {
                return Err(e);
            }
        };

        let initializer = if trx.parser.accept(TokenKind::Assign).is_some() {
            debug!(
                "parse_declaration: found '=', parsing initializer at position {}",
                trx.parser.current_idx
            );
            match super::declaration_core::parse_initializer(trx.parser) {
                Ok(initializer) => {
                    debug!(
                        "parse_declaration: parsed initializer, now at position {} with token {:?}",
                        trx.parser.current_idx,
                        trx.parser.current_token_kind()
                    );
                    Some(initializer)
                }
                Err(e) => {
                    return Err(e);
                }
            }
        } else {
            None
        };

        init_declarators.push(InitDeclarator {
            declarator,
            initializer,
        });

        if !trx.parser.is_token(TokenKind::Comma) {
            break;
        }
        trx.parser.advance(); // consume comma
    }

    // Check for __attribute__ after declarator (GCC extension)
    if let Some(token) = trx.parser.try_current_token() {
        if let TokenKind::Identifier(symbol) = &token.kind {
            if *symbol == super::declaration_core::get_attribute_symbol() {
                debug!("parse_declaration: found __attribute__ after declarator, parsing it");
                super::declaration_core::parse_attribute(trx.parser)?;
            }
        }
    }

    // Check for semicolon at current position
    debug!(
        "parse_declaration: expecting semicolon, current token {:?}",
        trx.parser.current_token_kind()
    );
    let semicolon_token = if let Some(token) = trx.parser.accept(TokenKind::Semicolon) {
        token
    } else {
        return Err(ParseError::SyntaxError {
            message: "Expected ';' after declaration".to_string(),
            location: trx.parser.current_token()?.location,
        });
    };

    let end_span = semicolon_token.location.end;

    let span = SourceSpan::new(start_span, end_span);

    // Track typedef names for disambiguation
    for specifier in &specifiers {
        if matches!(specifier, DeclSpecifier::StorageClass(StorageClass::Typedef)) {
            debug!("Found Typedef specifier, adding typedef names");
            for init_declarator in &init_declarators {
                let name = trx.parser.get_declarator_name(&init_declarator.declarator);
                debug!("get_declarator_name returned: {:?}", name);
                if let Some(name) = name {
                    debug!("Adding typedef name: {:?}", name);
                    trx.parser.add_typedef(name);
                }
            }
        }
    }

    let declaration_data = DeclarationData {
        specifiers,
        init_declarators,
    };

    let node = trx.parser.push_node(NodeKind::Declaration(declaration_data), span);
    debug!(
        "parse_declaration: successfully parsed declaration, node_id={}",
        node.get()
    );
    trx.commit();
    Ok(node)
}

/// Parse function definition
pub fn parse_function_definition(parser: &mut Parser) -> Result<NodeRef, ParseError> {
    let start_span = parser.current_token()?.location.start;

    // Parse declaration specifiers
    let specifiers = parse_declaration_specifiers(parser)?;

    // Parse declarator (should be a function declarator)
    let declarator = super::declarator::parse_declarator(parser, None)?;

    // Parse function body
    let (body, body_end_span) = super::statements::parse_compound_statement(parser)?;

    let span = SourceSpan::new(start_span, body_end_span);

    let function_def = FunctionDefData {
        specifiers,
        declarator,
        body,
    };

    let node = parser.push_node(NodeKind::FunctionDef(function_def), span);
    Ok(node)
}

/// Parse translation unit (top level)
pub fn parse_translation_unit(parser: &mut Parser) -> Result<NodeRef, ParseError> {
    let start_span = parser.current_token()?.location.start;
    let mut end_span = SourceLoc::empty();

    let mut top_level_declarations = Vec::new();
    let mut iteration_count = 0;
    const MAX_ITERATIONS: usize = 1000; // Prevent infinite loops

    while let Some(token) = parser.try_current_token() {
        if token.kind == TokenKind::EndOfFile {
            end_span = token.location.end;
            break;
        }

        // Prevent infinite loops by limiting iterations
        iteration_count += 1;
        if iteration_count > MAX_ITERATIONS {
            debug!(
                "Parser exceeded maximum iteration limit at token {:?}, position {}",
                token.kind, parser.current_idx
            );
            return Err(ParseError::SyntaxError {
                message: format!(
                    "Parser exceeded maximum iteration limit - possible infinite loop at token {:?}",
                    token.kind
                ),
                location: token.location,
            });
        }

        let initial_idx = parser.current_idx;

        // Try parsing as declaration first
        match parse_declaration(parser) {
            Ok(declaration) => {
                top_level_declarations.push(declaration);
            }
            Err(_) => {
                // If declaration parsing failed, try function definition
                // Reset to initial position for backtracking
                parser.current_idx = initial_idx;
                match parse_function_definition(parser) {
                    Ok(func_def) => {
                        top_level_declarations.push(func_def);
                    }
                    Err(e) => {
                        parser.diag.report_parse_error(e);
                        parser.synchronize();
                    }
                }
            }
        }
    }

    let span = SourceSpan::new(start_span, end_span);
    let node = parser.push_node(NodeKind::TranslationUnit(top_level_declarations), span);

    parser.ast.set_root_node(node);

    Ok(node)
}

<<<<<<< HEAD
/// Check if current tokens indicate start of a declaration
pub fn is_declaration_start(parser: &Parser) -> bool {
    debug!("is_declaration_start: checking token {:?}", parser.current_token_kind());
    if let Some(token) = parser.try_current_token() {
        match token.kind {
            TokenKind::Typedef
            | TokenKind::Extern
            | TokenKind::Static
            | TokenKind::Auto
            | TokenKind::Register
            | TokenKind::ThreadLocal
            | TokenKind::Const
            | TokenKind::Volatile
            | TokenKind::Restrict
            | TokenKind::Atomic
            | TokenKind::Inline
            | TokenKind::Noreturn
            | TokenKind::Void
            | TokenKind::Char
            | TokenKind::Short
            | TokenKind::Int
            | TokenKind::Long
            | TokenKind::Float
            | TokenKind::Double
            | TokenKind::Signed
            | TokenKind::Unsigned
            | TokenKind::Bool
            | TokenKind::Complex
            | TokenKind::Struct
            | TokenKind::Union
            | TokenKind::Enum
            | TokenKind::Alignas => true,
            TokenKind::Identifier(symbol) => {
                // Check if it's a typedef name or `__attribute__`
                let is_type = parser.is_type_name(symbol) || symbol == super::declaration_core::get_attribute_symbol();
                debug!(
                    "is_declaration_start: identifier {:?}, is_type={}",
                    symbol, is_type
                );
                is_type
            }
            // Exclude sizeof and other expression-only keywords that might be mistaken for type names
            TokenKind::Sizeof | TokenKind::Alignof | TokenKind::Generic => false,
            _ => false,
        }
    } else {
        false
    }
}

/// Check if current token starts a type name
pub fn is_type_name_start(parser: &Parser) -> bool {
    debug!(
        "is_type_name_start: checking token {:?} at position {}",
        parser.current_token_kind(),
        parser.current_idx
    );

    if let Some(token) = parser.try_current_token() {
        let result = matches!(
            token.kind,
            TokenKind::Void
                | TokenKind::Char
                | TokenKind::Short
                | TokenKind::Int
                | TokenKind::Long
                | TokenKind::Float
                | TokenKind::Double
                | TokenKind::Signed
                | TokenKind::Unsigned
                | TokenKind::Bool
                | TokenKind::Complex
                | TokenKind::Struct
                | TokenKind::Union
                | TokenKind::Enum
                | TokenKind::Const
                | TokenKind::Volatile
                | TokenKind::Restrict
                | TokenKind::Atomic
        );

        // For identifiers, only consider them type name starts if they are actually typedef names
        // or the __attribute__ keyword, which can precede a type name.
        let is_identifier_type = if let TokenKind::Identifier(symbol) = token.kind {
            parser.is_type_name(symbol) || symbol == super::declaration_core::get_attribute_symbol()
        } else {
            false
        };

        let final_result = result || is_identifier_type;

        debug!(
            "is_type_name_start: token {:?} is type name start: {} (direct: {}, identifier: {})",
            token.kind, final_result, result, is_identifier_type
        );
        final_result
    } else {
        debug!("is_type_name_start: no token available");
        false
    }
}
=======

>>>>>>> ef022567

/// Parse static assert (C11)
pub fn parse_static_assert(parser: &mut Parser, start_token: Token) -> Result<NodeRef, ParseError> {
    // already consumed `_Static_assert`
    let start_span = start_token.location.start;
    parser.expect(TokenKind::LeftParen)?;

    let condition = parser.parse_expr_min()?;

    parser.expect(TokenKind::Comma)?;

    let token = parser.try_current_token().ok_or_else(|| ParseError::SyntaxError {
        message: "Expected string literal in _Static_assert".to_string(),
        location: SourceSpan::empty(),
    })?;

    let message = match token.kind {
        TokenKind::StringLiteral(symbol) => symbol,
        _ => {
            return Err(ParseError::UnexpectedToken {
                expected: vec![TokenKind::StringLiteral(Symbol::new(""))],
                found: token.kind,
                location: token.location,
            });
        }
    };

    parser.advance();
    parser.expect(TokenKind::RightParen)?;
    let semicolon_token = parser.expect(TokenKind::Semicolon)?;
    let end_span = semicolon_token.location.end;
    let span = SourceSpan::new(start_span, end_span);
    let node = parser.push_node(NodeKind::StaticAssert(condition, message), span);
    Ok(node)
}<|MERGE_RESOLUTION|>--- conflicted
+++ resolved
@@ -355,111 +355,7 @@
     Ok(node)
 }
 
-<<<<<<< HEAD
-/// Check if current tokens indicate start of a declaration
-pub fn is_declaration_start(parser: &Parser) -> bool {
-    debug!("is_declaration_start: checking token {:?}", parser.current_token_kind());
-    if let Some(token) = parser.try_current_token() {
-        match token.kind {
-            TokenKind::Typedef
-            | TokenKind::Extern
-            | TokenKind::Static
-            | TokenKind::Auto
-            | TokenKind::Register
-            | TokenKind::ThreadLocal
-            | TokenKind::Const
-            | TokenKind::Volatile
-            | TokenKind::Restrict
-            | TokenKind::Atomic
-            | TokenKind::Inline
-            | TokenKind::Noreturn
-            | TokenKind::Void
-            | TokenKind::Char
-            | TokenKind::Short
-            | TokenKind::Int
-            | TokenKind::Long
-            | TokenKind::Float
-            | TokenKind::Double
-            | TokenKind::Signed
-            | TokenKind::Unsigned
-            | TokenKind::Bool
-            | TokenKind::Complex
-            | TokenKind::Struct
-            | TokenKind::Union
-            | TokenKind::Enum
-            | TokenKind::Alignas => true,
-            TokenKind::Identifier(symbol) => {
-                // Check if it's a typedef name or `__attribute__`
-                let is_type = parser.is_type_name(symbol) || symbol == super::declaration_core::get_attribute_symbol();
-                debug!(
-                    "is_declaration_start: identifier {:?}, is_type={}",
-                    symbol, is_type
-                );
-                is_type
-            }
-            // Exclude sizeof and other expression-only keywords that might be mistaken for type names
-            TokenKind::Sizeof | TokenKind::Alignof | TokenKind::Generic => false,
-            _ => false,
-        }
-    } else {
-        false
-    }
-}
-
-/// Check if current token starts a type name
-pub fn is_type_name_start(parser: &Parser) -> bool {
-    debug!(
-        "is_type_name_start: checking token {:?} at position {}",
-        parser.current_token_kind(),
-        parser.current_idx
-    );
-
-    if let Some(token) = parser.try_current_token() {
-        let result = matches!(
-            token.kind,
-            TokenKind::Void
-                | TokenKind::Char
-                | TokenKind::Short
-                | TokenKind::Int
-                | TokenKind::Long
-                | TokenKind::Float
-                | TokenKind::Double
-                | TokenKind::Signed
-                | TokenKind::Unsigned
-                | TokenKind::Bool
-                | TokenKind::Complex
-                | TokenKind::Struct
-                | TokenKind::Union
-                | TokenKind::Enum
-                | TokenKind::Const
-                | TokenKind::Volatile
-                | TokenKind::Restrict
-                | TokenKind::Atomic
-        );
-
-        // For identifiers, only consider them type name starts if they are actually typedef names
-        // or the __attribute__ keyword, which can precede a type name.
-        let is_identifier_type = if let TokenKind::Identifier(symbol) = token.kind {
-            parser.is_type_name(symbol) || symbol == super::declaration_core::get_attribute_symbol()
-        } else {
-            false
-        };
-
-        let final_result = result || is_identifier_type;
-
-        debug!(
-            "is_type_name_start: token {:?} is type name start: {} (direct: {}, identifier: {})",
-            token.kind, final_result, result, is_identifier_type
-        );
-        final_result
-    } else {
-        debug!("is_type_name_start: no token available");
-        false
-    }
-}
-=======
-
->>>>>>> ef022567
+
 
 /// Parse static assert (C11)
 pub fn parse_static_assert(parser: &mut Parser, start_token: Token) -> Result<NodeRef, ParseError> {
