--- conflicted
+++ resolved
@@ -321,7 +321,6 @@
         name_required: bool,
     ) -> Result<ast::Declarator, ParserError> {
         let (ty, name) = self.parse_declarator_suffix(base_type, name_required)?;
-<<<<<<< HEAD
         let mut initializer = None;
         if self.eat_token(&TokenKind::Equal)? {
             if self.current_kind()? == TokenKind::LeftBrace {
@@ -331,9 +330,7 @@
                 initializer = Some(Box::new(self.parse_expr()?));
             }
         }
-=======
         let initializer = self.maybe_start(&TokenKind::Equal, |p| Ok(Box::new(p.parse_expr()?)))?;
->>>>>>> f7b0a7a0
         Ok(ast::Declarator {
             ty,
             name,
