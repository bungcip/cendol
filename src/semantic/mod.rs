--- conflicted
+++ resolved
@@ -707,7 +707,6 @@
         let rhs_ty = rhs_typed.ty().clone();
 
         let (lhs_final, rhs_final, result_ty) = match op {
-<<<<<<< HEAD
             BinOp::Assign => {
                 if !is_lvalue(lhs) {
                     self.errors.push((
@@ -754,8 +753,6 @@
             | BinOp::AssignBitwiseXor | BinOp::AssignBitwiseOr => {
                 (lhs_typed, rhs_typed, lhs_ty.clone())
             }
-=======
->>>>>>> a4121ac5
             BinOp::Add | BinOp::Sub => {
                 if lhs_ty.is_pointer() || rhs_ty.is_pointer() {
                     // Pointer arithmetic
@@ -1257,7 +1254,6 @@
     }
 }
 
-<<<<<<< HEAD
 fn is_lvalue(expr: &Expr) -> bool {
     match expr {
         Expr::Variable(_, _) => true,
@@ -1266,14 +1262,4 @@
         Expr::Deref(expr) => is_lvalue(expr),
         _ => false,
     }
-=======
-fn is_lvalue(expr: &TypedExpr) -> bool {
-    matches!(
-        expr,
-        TypedExpr::Variable(_, _, _)
-            | TypedExpr::Deref(_, _)
-            | TypedExpr::Member(_, _, _)
-            | TypedExpr::PointerMember(_, _, _)
-    )
->>>>>>> a4121ac5
 }