--- conflicted
+++ resolved
@@ -523,7 +523,6 @@
         assert_eq!(exit_code, 5);
     }
 
-<<<<<<< HEAD
     // TODO: This test is currently broken and needs to be fixed.
     // /// Test code generation for pointer increment and decrement
     // #[test]
@@ -553,7 +552,6 @@
     //     let exit_code = compile_and_run(input, "pointer_increment_decrement").unwrap();
     //     assert_eq!(exit_code, 0);
     // }
-=======
     /// Test code generation for unions
     #[test]
     fn test_union() {
@@ -600,5 +598,4 @@
         let exit_code = compile_and_run(input, "nested_struct").unwrap();
         assert_eq!(exit_code, 0);
     }
->>>>>>> f7b0a7a0
 }