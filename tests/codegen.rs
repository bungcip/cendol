--- conflicted
+++ resolved
@@ -468,7 +468,6 @@
         assert_eq!(exit_code, 1);
     }
 
-<<<<<<< HEAD
     #[test]
     fn test_string_literal() {
         let input = r#"
@@ -484,7 +483,6 @@
         }
         "#;
         let exit_code = compile_and_run(input, "string_literal").unwrap();
-=======
     /// Test code generation for typedef
     #[test]
     fn test_typedef() {
@@ -497,7 +495,6 @@
         }
         "#;
         let exit_code = compile_and_run(input, "typedef").unwrap();
->>>>>>> 9cc2c677
         assert_eq!(exit_code, 0);
     }
 }