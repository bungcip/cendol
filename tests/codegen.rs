//! Tests for code generation functionality
//!
//! This module tests the code generation pipeline from C source code
//! to executable binaries, ensuring that the generated code produces
//! the expected results.

use std::fs;
use std::io::Write;
use std::process::Command;

use cendol::codegen::CodeGen;
use cendol::file::{FileId, FileManager};
use cendol::parser::Parser;
use cendol::preprocessor::Preprocessor;

// Compiles C code through the full pipeline (preprocessor -> parser -> codegen)
fn compile_to_object_bytes(
    input: &str,
    filename: &str,
) -> Result<Vec<u8>, Box<dyn std::error::Error>> {
    let mut preprocessor = Preprocessor::new(FileManager::new());
    let tokens = preprocessor.preprocess(input, filename)?;

    // Parser now handles filtering internally
    let mut parser = Parser::new(tokens)?;
    let ast = parser.parse()?;
    let codegen = CodeGen::new();
    let object_bytes = codegen.compile(ast)?;
    Ok(object_bytes)
}

/// Test configuration constants
mod config {
    pub const C_COMPILER: &str = "cc";
    pub const C_LIB_FLAG: &str = "-lc";
    pub const OBJ_EXTENSION: &str = ".o";
    pub const EXE_EXTENSION: &str = ".out";
    pub const TEST_FILE_PREFIX: &str = "test_";
}

/// Compiles and runs C code, returning the exit code
fn compile_and_run(input: &str, test_name: &str) -> Result<i32, Box<dyn std::error::Error>> {
    let object_bytes = compile_to_object_bytes(input, &format!("{}.c", test_name))?;

    let obj_filename = format!(
        "{}{}{}",
        config::TEST_FILE_PREFIX,
        test_name,
        config::OBJ_EXTENSION
    );
    let exe_filename = format!(
        "./{}{}{}",
        config::TEST_FILE_PREFIX,
        test_name,
        config::EXE_EXTENSION
    );

    // Write object file
    let mut object_file = fs::File::create(&obj_filename)?;
    object_file.write_all(&object_bytes)?;
    drop(object_file); // Explicitly close the file

    // Compile object file to executable
    let compile_status = Command::new(config::C_COMPILER)
        .arg(&obj_filename)
        .arg("-o")
        .arg(&exe_filename)
        .arg(config::C_LIB_FLAG)
        .status()?;

    if !compile_status.success() {
        return Err(format!("Compilation failed for test: {}", test_name).into());
    }

    // Run executable and get exit code
    let output = Command::new(&exe_filename).status()?;
    let exit_code = output.code().unwrap_or(-1);

    // Clean up generated files
    let _ = fs::remove_file(&obj_filename);
    let _ = fs::remove_file(&exe_filename);

    Ok(exit_code)
}

/// Compiles and runs C code, capturing stdout output
fn compile_and_run_with_output(
    input: &str,
    test_name: &str,
) -> Result<String, Box<dyn std::error::Error>> {
    let object_bytes = compile_to_object_bytes(input, &format!("{}.c", test_name))?;

    let obj_filename = format!(
        "{}{}{}",
        config::TEST_FILE_PREFIX,
        test_name,
        config::OBJ_EXTENSION
    );
    let exe_filename = format!(
        "./{}{}{}",
        config::TEST_FILE_PREFIX,
        test_name,
        config::EXE_EXTENSION
    );

    // Write object file
    let mut object_file = fs::File::create(&obj_filename)?;
    object_file.write_all(&object_bytes)?;
    drop(object_file);

    // Compile object file to executable
    let compile_status = Command::new(config::C_COMPILER)
        .arg(&obj_filename)
        .arg("-o")
        .arg(&exe_filename)
        .arg(config::C_LIB_FLAG)
        .status()?;

    if !compile_status.success() {
        return Err(format!("Compilation failed for test: {}", test_name).into());
    }

    // Run executable and capture output
    let output = Command::new(&exe_filename).output()?;
    let stdout = String::from_utf8_lossy(&output.stdout).trim().to_string();

    // Clean up generated files
    let _ = fs::remove_file(&obj_filename);
    let _ = fs::remove_file(&exe_filename);

    Ok(stdout)
}

#[cfg(test)]
mod tests {
    use super::{compile_and_run, compile_and_run_with_output};

    /// Test basic code generation with a simple function
    #[test]
    fn test_codegen() {
        let input = "int main() { return 0; }";
        let exit_code = compile_and_run(input, "codegen").unwrap();
        assert_eq!(exit_code, 0);
    }

    /// Test code generation with external function calls
    #[test]
    fn test_external_function_call() {
        let input = r#"
        int puts(const char *s);
        int main() {
            puts("hello world");
            return 0;
        }
        "#;
        let output = compile_and_run_with_output(input, "external_function_call").unwrap();
        assert_eq!(output.trim(), "hello world");
    }

    /// Test code generation with ternary conditional expressions
    #[test]
    fn test_ternary_true_condition() {
        let input = r#"
        int main() {
            return 1 ? 42 : 24;
        }
        "#;
        let exit_code = compile_and_run(input, "ternary_true").unwrap();
        assert_eq!(exit_code, 42);
    }

    /// Test code generation with ternary conditional expressions (false condition)
    #[test]
    fn test_ternary_false_condition() {
        let input = r#"
        int main() {
            return 0 ? 42 : 24;
        }
        "#;
        let exit_code = compile_and_run(input, "ternary_false").unwrap();
        assert_eq!(exit_code, 24);
    }

    /// Test code generation with ternary in variable assignment
    #[test]
    fn test_ternary_assignment() {
        let input = r#"
        int main() {
            int result;
            result = 1 ? 100 : 200;
            return result;
        }
        "#;
        let exit_code = compile_and_run(input, "ternary_assignment").unwrap();
        assert_eq!(exit_code, 100);
    }

    /// Test code generation with ternary using variable condition
    #[test]
    fn test_ternary_variable_condition() {
        let input = r#"
        int main() {
            int condition = 1;
            return condition ? 77 : 88;
        }
        "#;
        let exit_code = compile_and_run(input, "ternary_var_condition").unwrap();
        assert_eq!(exit_code, 77);
    }

    /// Test code generation with nested ternary expressions
    #[test]
    fn test_nested_ternary() {
        let input = r#"
        int main() {
            return 1 ? 0 ? 10 : 20 : 30;
        }
        "#;
        let exit_code = compile_and_run(input, "nested_ternary").unwrap();
        assert_eq!(exit_code, 20);
    }

    /// Test code generation with ternary in arithmetic expression
    #[test]
    fn test_ternary_arithmetic() {
        let input = r#"
        int main() {
            int x = 5;
            return x > 0 ? x + 10 : x - 10;
        }
        "#;
        let exit_code = compile_and_run(input, "ternary_arithmetic").unwrap();
        assert_eq!(exit_code, 15);
    }

    /// Test code generation with ternary in function argument
    #[test]
    fn test_ternary_function_arg() {
        let input = r#"
        int printf(const char *s, int n);
        int main() {
            printf("%d\n", 1 ? 123 : 456);
            return 0;
        }
        "#;
        let output = compile_and_run_with_output(input, "ternary_function_arg").unwrap();
        assert_eq!(output, "123\\n");
    }

    /// Test code generation with ternary expressions (basic functionality)
    #[test]
    fn test_ternary_basic() {
        let input = r#"
        int main() {
            return 1 ? 42 : 24;
        }
        "#;
        let exit_code = compile_and_run(input, "ternary_basic").unwrap();
        assert_eq!(exit_code, 42);
    }

    /// Test code generation with _Bool variable declarations
    #[test]
    fn test_bool_variable() {
        let input = r#"
        int main() {
            _Bool a = 1;
            if (a) {
                return 42;
            }
            return 0;
        }
        "#;
        let exit_code = compile_and_run(input, "bool_variable").unwrap();
        assert_eq!(exit_code, 42);
    }

    /// Test code generation with designated initializers for structs
    #[test]
    fn test_designated_initializer() {
        let input = r#"
        int main() {
            struct { int x; int y; } point = { .y = 10, .x = 20 };
            return point.x;
        }
        "#;
        let exit_code = compile_and_run(input, "designated_initializer").unwrap();
        assert_eq!(exit_code, 20);
    }

    /// Test code generation with struct padding
    #[test]
    fn test_struct_padding() {
        let input = r#"
        int main() {
            struct { char a; int b; } s = { .a = 1, .b = 2 };
            return s.b;
        }
        "#;
        let exit_code = compile_and_run(input, "struct_padding").unwrap();
        assert_eq!(exit_code, 2);
    }

    /// Test code generation with pointer member access
    #[test]
    fn test_pointer_member_access() {
        let input = r#"
        int main() {
            struct { int x; int y; } point = { .x = 10, .y = 20 };
            struct { int x; int y; } *p = &point;
            return p->y;
        }
        "#;
        let exit_code = compile_and_run(input, "pointer_member_access").unwrap();
        assert_eq!(exit_code, 20);
    }

    /// Test code generation with advanced pointer member access
    #[test]
    fn test_advanced_pointer_member_access() {
        let input = r#"
        struct Point { int x; int y; };
        struct Point get_point() {
            struct Point p;
            p.y = 20;
            return p;
        }
        int main() {
            return get_point().y;
        }
        "#;
        let exit_code = compile_and_run(input, "advanced_pointer_member_access").unwrap();
        assert_eq!(exit_code, 20);
    }

    /// Test code generation for type casting
    #[test]
    fn test_type_casting() {
        let input = r#"
        int main() {
            int x = 1;
            char y = (char)x;
            return y;
        }
        "#;
        let exit_code = compile_and_run(input, "type_casting").unwrap();
        assert_eq!(exit_code, 1);
    }

    /// Test code generation for compound literals with structs
    #[test]
    fn test_compound_literal_struct() {
        let input = r#"
        struct Point { int x; int y; };
        int main() {
            struct Point p = (struct Point){ .x = 10, .y = 20 };
            return p.x;
        }
        "#;
        let exit_code = compile_and_run(input, "compound_literal_struct").unwrap();
        assert_eq!(exit_code, 10);
    }

    /// Test code generation for compound literals with arrays
    #[test]
    fn test_compound_literal_array() {
        let input = r#"
        int main() {
            int *p = (int[]){ 1, 2, 3 };
            return p[1];
        }
        "#;
        let exit_code = compile_and_run(input, "compound_literal_array").unwrap();
        assert_eq!(exit_code, 2);
    }

    /// Test code generation for pointer subtraction
    #[test]
    fn test_pointer_subtraction() {
        let input = r#"
        int main() {
            int arr[5];
            int *p1 = &arr[1];
            int *p2 = &arr[4];
            return p2 - p1;
        }
        "#;
        let exit_code = compile_and_run(input, "pointer_subtraction").unwrap();
        assert_eq!(exit_code, 3);
    }

<<<<<<< HEAD
    /// Test code generation for static variables
    #[test]
    fn test_static_variable() {
        let c_code = r#"
            int counter() {
                static int count = 0;
                count++;
                return count;
            }
            int main() {
                counter();
                counter();
                return counter();
            }
        "#;
        let result = compile_and_run(c_code, "test_static_variable").unwrap();
        assert_eq!(result, 3);
    }

    /// Test code generation for static variables in for loops
    #[test]
    fn test_static_in_for() {
        let c_code = r#"
            int main() {
                int result = 0;
                for (int i = 0; i < 3; i++) {
                    static int x = 0;
                    x++;
                    result = x;
                }
                return result;
            }
        "#;
        let result = compile_and_run(c_code, "test_static_in_for").unwrap();
        assert_eq!(result, 3);
=======
    /// Test code generation for inline functions
    #[test]
    fn test_inline_function() {
        let input = r#"
        inline int add(int a, int b) {
            return a + b;
        }
        int main() {
            return add(5, 3);
        }
        "#;
        let exit_code = compile_and_run(input, "inline_function").unwrap();
        assert_eq!(exit_code, 8);
>>>>>>> 17479b63
    }
}<|MERGE_RESOLUTION|>--- conflicted
+++ resolved
@@ -389,7 +389,6 @@
         assert_eq!(exit_code, 3);
     }
 
-<<<<<<< HEAD
     /// Test code generation for static variables
     #[test]
     fn test_static_variable() {
@@ -425,7 +424,6 @@
         "#;
         let result = compile_and_run(c_code, "test_static_in_for").unwrap();
         assert_eq!(result, 3);
-=======
     /// Test code generation for inline functions
     #[test]
     fn test_inline_function() {
@@ -439,6 +437,5 @@
         "#;
         let exit_code = compile_and_run(input, "inline_function").unwrap();
         assert_eq!(exit_code, 8);
->>>>>>> 17479b63
     }
 }